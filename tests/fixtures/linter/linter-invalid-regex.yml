--- conflicted
+++ resolved
@@ -6,11 +6,7 @@
     cores: 2
     params:
       native_spec: "--mem {mem} --cores {cores} --gpus {gpus}"
-<<<<<<< HEAD
-  bwa[0-9]++\:
-=======
   bwa[0-9]^++:
->>>>>>> cb1cb01c
     gpus: 2
 
 destinations:
