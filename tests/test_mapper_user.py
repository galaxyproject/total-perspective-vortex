import os
import unittest
from tpv.rules import gateway
from tpv.core.entities import IncompatibleTagsException
from tpv.commands.test import mock_galaxy


class TestMapperUser(unittest.TestCase):

    @staticmethod
    def _map_to_destination(tool, user, tpv_config_path=None):
        galaxy_app = mock_galaxy.App(job_conf=os.path.join(os.path.dirname(__file__), 'fixtures/job_conf.yml'))
        job = mock_galaxy.Job()
<<<<<<< HEAD
        tpv_config = tpv_config_path or os.path.join(os.path.dirname(__file__), 'fixtures/mapping-user.yml')
        gateway.ACTIVE_DESTINATION_MAPPER = None
=======
        tpv_config = os.path.join(os.path.dirname(__file__), 'fixtures/mapping-user.yml')
        gateway.ACTIVE_DESTINATION_MAPPERS = {}
>>>>>>> cb1cb01c
        return gateway.map_tool_to_destination(galaxy_app, job, tool, user, tpv_config_files=[tpv_config])

    def test_map_default_user(self):
        tool = mock_galaxy.Tool('bwa')
        user = mock_galaxy.User('ford', 'ford@vortex.org')

        destination = self._map_to_destination(tool, user)
        self.assertEqual(destination.id, "k8s_environment")

    def test_map_overridden_user(self):
        tool = mock_galaxy.Tool('bwa')
        user = mock_galaxy.User('gargravarr', 'fairycake@vortex.org')

        destination = self._map_to_destination(tool, user)
        self.assertEqual(destination.id, "k8s_environment")

    def test_map_unschedulable_user(self):
        tool = mock_galaxy.Tool('bwa')
        user = mock_galaxy.User('arthur', 'arthur@vortex.org')

        with self.assertRaises(IncompatibleTagsException):
            self._map_to_destination(tool, user)

    def test_map_invalidly_tagged_user(self):
        tool = mock_galaxy.Tool('bwa')
        user = mock_galaxy.User('infinitely', 'improbable@vortex.org')

        config = os.path.join(os.path.dirname(__file__), 'fixtures/mapping-user-invalid-tags.yml')
        with self.assertRaisesRegex(Exception, r"Duplicate tags found: 'pulsar' in \['require', 'reject'\]"):
            self._map_to_destination(tool, user, tpv_config_path=config)

    def test_map_user_by_regex(self):
        tool = mock_galaxy.Tool('bwa')
        user = mock_galaxy.User('gargravarr', 'fairycake@vortex.org')

        destination = self._map_to_destination(tool, user)
        self.assertEqual(destination.id, "k8s_environment")

    def test_map_user_by_regex_mismatch(self):
        tool = mock_galaxy.Tool('bwa')
        user = mock_galaxy.User('gargravarr', 'fairycake@notvortex.org')

        with self.assertRaises(IncompatibleTagsException):
            self._map_to_destination(tool, user)

    def test_map_user_entity_usage_scenario_1(self):
        tool = mock_galaxy.Tool('bwa')
        user = mock_galaxy.User('ford', 'ford@vortex.org')

        destination = self._map_to_destination(tool, user)
        self.assertEqual(destination.id, "k8s_environment")
        # should use the lower of the two core and mem values for this user
        self.assertEqual(destination.params['native_spec'], '--mem 4 --cores 2')

    def test_map_user_entity_usage_scenario_2(self):
        tool = mock_galaxy.Tool('bwa')
        user = mock_galaxy.User('ford', 'fairycake@vortex.org')

        destination = self._map_to_destination(tool, user)
        self.assertEqual(destination.id, "k8s_environment")
        # should use the lower of the two core and mem values for this user
        self.assertEqual(destination.params['native_spec'], '--mem 8 --cores 1')

    def test_tool_below_min_resources_for_user(self):
        tool = mock_galaxy.Tool('tool_below_min_resources')
        user = mock_galaxy.User('prefect', 'prefect@vortex.org')

        destination = self._map_to_destination(tool, user)
        self.assertEqual(destination.id, "special_resource_environment")
        # should use the lower of the two core and special_resource_environment values for this user
        self.assertEqual(destination.params['native_spec'], '--mem 16 --cores 2 --gpus 2')

    def test_tool_above_max_resources_for_user(self):
        tool = mock_galaxy.Tool('tool_above_max_resources')
        user = mock_galaxy.User('prefect', 'prefect@vortex.org')

        destination = self._map_to_destination(tool, user)
        self.assertEqual(destination.id, "special_resource_environment")
        # should use the lower of the two core and mem values for this user
        self.assertEqual(destination.params['native_spec'], '--mem 32 --cores 4 --gpus 3')<|MERGE_RESOLUTION|>--- conflicted
+++ resolved
@@ -11,13 +11,8 @@
     def _map_to_destination(tool, user, tpv_config_path=None):
         galaxy_app = mock_galaxy.App(job_conf=os.path.join(os.path.dirname(__file__), 'fixtures/job_conf.yml'))
         job = mock_galaxy.Job()
-<<<<<<< HEAD
         tpv_config = tpv_config_path or os.path.join(os.path.dirname(__file__), 'fixtures/mapping-user.yml')
-        gateway.ACTIVE_DESTINATION_MAPPER = None
-=======
-        tpv_config = os.path.join(os.path.dirname(__file__), 'fixtures/mapping-user.yml')
         gateway.ACTIVE_DESTINATION_MAPPERS = {}
->>>>>>> cb1cb01c
         return gateway.map_tool_to_destination(galaxy_app, job, tool, user, tpv_config_files=[tpv_config])
 
     def test_map_default_user(self):
