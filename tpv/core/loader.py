from __future__ import annotations

import ast
import functools
import logging
<<<<<<< HEAD
from typing import Dict
=======
import re
>>>>>>> cb1cb01c

from . import helpers, util
from .entities import Entity, GlobalConfig, TPVConfig
from .evaluator import TPVCodeEvaluator

log = logging.getLogger(__name__)


NOQA_RE = re.compile(r"#\s*noqa:\s*([A-Z0-9, ]+)?")


class InvalidParentException(Exception):
    pass


class TPVConfigLoader(TPVCodeEvaluator):

    def __init__(self, tpv_config: TPVConfig):
        self.compile_code_block = functools.lru_cache(maxsize=None)(
            self.__compile_code_block
        )
        self.config = TPVConfig(evaluator=self, **tpv_config)
        self.process_entities(self.config)

<<<<<<< HEAD
    def compile_code_block(self, code, as_f_string=False, exec_only=False):
        # interface method, replaced with instance based lru cache in constructor
        pass
=======
    def __init__(self, tpv_config: dict):
        self.compile_code_block = functools.lru_cache(maxsize=None)(self.__compile_code_block)
        self.global_settings = tpv_config.get('global', {})
        self.noqa = {'tools': {}, 'users': {}, 'roles': {}, 'destinations': {}}
        entities = self.load_entities(tpv_config)
        self.tools = entities.get('tools')
        self.users = entities.get('users')
        self.roles = entities.get('roles')
        self.destinations = entities.get('destinations')
>>>>>>> cb1cb01c

    def __compile_code_block(self, code, as_f_string=False, exec_only=False):
        if as_f_string:
            code_str = "f'''" + str(code) + "'''"
        else:
            code_str = str(code)
        block = ast.parse(code_str, mode="exec")
        if exec_only:
            return compile(block, "<string>", mode="exec"), None
        else:
            # assumes last node is an expression
            last = ast.Expression(block.body.pop().value)
            return compile(block, "<string>", mode="exec"), compile(
                last, "<string>", mode="eval"
            )

    # https://stackoverflow.com/a/39381428
    def eval_code_block(self, code, context, as_f_string=False, exec_only=False):
        exec_block, eval_block = self.compile_code_block(
            code, as_f_string=as_f_string, exec_only=exec_only
        )
        locals = dict(globals())
        locals.update(context)
        locals.update(
            {
                "helpers": helpers,
                # Don't unnecessarily compute input_size unless it's referred to
                "input_size": (
                    helpers.input_size(context["job"])
                    if "input_size" in str(code)
                    else 0
                ),
            }
        )
        exec(exec_block, locals)
        if eval_block:
            return eval(eval_block, locals)
        else:
            return None

    def process_inheritance(self, entity_list: dict[str, Entity], entity: Entity):
        if entity.inherits:
            parent_entity = entity_list.get(entity.inherits)
            if not parent_entity:
                raise InvalidParentException(
                    f"The specified parent: {entity.inherits} for"
                    f" entity: {entity} does not exist"
                )
            return entity.inherit(self.process_inheritance(entity_list, parent_entity))
        # do not process default inheritance here, only at runtime, as multiple can cause default inheritance
        # to override later matches.
        return entity

    def recompute_inheritance(self, entities: dict[str, Entity]):
        for key, entity in entities.items():
            entities[key] = self.process_inheritance(entities, entity)

<<<<<<< HEAD
    def validate_entities(self, entities: Dict[str, Entity]) -> dict:
        self.recompute_inheritance(entities)
=======
    def get_noqa_codes(self, entity_comments: list) -> (bool, set[str] | None):
        comments = []
        if entity_comments and len(entity_comments) == 4 and entity_comments[3]:
            comments.extend([x.value.strip() for x in entity_comments[3]])

        for comment in comments:
            match = re.match(r"#\s*noqa:?\s*([A-Z0-9, ]+)?", comment)
            if match:
                codes = match.group(1)
                # Return a set of codes or None if `# noqa` with no codes
                return (True, set(code.strip() for code in codes.split(',')) if codes else None)

        return (False, None)

    def store_noqa_codes(self, entity_list: dict, entity_id: str, noqa_dict: dict):
        if hasattr(entity_list, "ca"):
            entity_comments = entity_list.ca.items.get(entity_id)
            noqa, noqa_codes = self.get_noqa_codes(entity_comments)
            if noqa:
                noqa_dict[entity_id] = noqa_codes

    def validate_entities(self, entity_class: type, entity_list: dict, noqa_dict: dict) -> dict:
        # This code relies on dict ordering guarantees provided since python 3.6
        validated = {}
        for entity_id, entity_dict in entity_list.items():
            try:
                if not entity_dict:
                    entity_dict = {}
                entity_dict['id'] = entity_id
                validated[entity_id] = entity_class.from_dict(self, entity_dict)
            except Exception:
                log.exception(f"Could not load entity of type: {entity_class} with data: {entity_dict}")
                raise
            self.store_noqa_codes(entity_list, entity_id, noqa_dict)
        self.recompute_inheritance(validated)
        return validated

    def load_entities(self, tpv_config: dict) -> dict:
        validated = {
            'tools': self.validate_entities(Tool, tpv_config.get('tools', {}), self.noqa['tools']),
            'users': self.validate_entities(User, tpv_config.get('users', {}), self.noqa['users']),
            'roles': self.validate_entities(Role, tpv_config.get('roles', {}), self.noqa['roles']),
            'destinations': self.validate_entities(
                Destination,
                tpv_config.get('destinations', {}),
                self.noqa['destinations'])
        }
        return validated

    def inherit_globals(self, globals_other):
        if globals_other:
            self.global_settings.update({'default_inherits': globals_other.get('default_inherits')}
                                        if globals_other.get('default_inherits') else {})
            self.global_settings['context'] = self.global_settings.get('context') or {}
            self.global_settings['context'].update(globals_other.get('context') or {})
>>>>>>> cb1cb01c

    def process_entities(self, tpv_config: TPVConfig) -> dict:
        self.validate_entities(tpv_config.tools),
        self.validate_entities(tpv_config.users),
        self.validate_entities(tpv_config.roles),
        self.validate_entities(tpv_config.destinations)

    def inherit_globals(self, globals_other: GlobalConfig):
        if globals_other:
            self.config.global_config.default_inherits = (
                globals_other.default_inherits
                or self.config.global_config.default_inherits
            )
            self.config.global_config.context.update(globals_other.context)

    def inherit_existing_entities(
        self, entities_current: dict[str, Entity], entities_new: dict[str, Entity]
    ):
        for entity in entities_new.values():
            if entities_current.get(entity.id):
                current_entity = entities_current.get(entity.id)
                del entities_current[entity.id]
                # reinsert at the end
                entities_current[entity.id] = entity.inherit(current_entity)
            else:
                entities_current[entity.id] = entity
        self.recompute_inheritance(entities_current)

    def merge_config(self, config: TPVConfig):
        self.inherit_globals(config.global_config)
        self.inherit_existing_entities(self.config.tools, config.tools)
        self.inherit_existing_entities(self.config.users, config.users)
        self.inherit_existing_entities(self.config.roles, config.roles)
        self.inherit_existing_entities(self.config.destinations, config.destinations)

    def merge_loader(self, loader: TPVConfigLoader):
        self.merge_config(loader.config)

    def check_noqa(self, entity: Entity, code: str) -> bool:
        if type(entity) is Tool:
            noqa = self.noqa['tools']
        elif type(entity) is User:
            noqa = self.noqa['users']
        elif type(entity) is Role:
            noqa = self.noqa['roles']
        elif type(entity) is Destination:
            noqa = self.noqa['destinations']
        else:
            raise RuntimeError(f"Unknown entity type: {entity}")
        if entity.id in noqa and (noqa[entity.id] is None or code in noqa[entity.id]):
            return True
        return False

    @staticmethod
    def from_url_or_path(url_or_path: str):
        tpv_config = util.load_yaml_from_url_or_path(url_or_path)
        try:
            return TPVConfigLoader(tpv_config)
        except Exception as e:
            log.exception(f"Error loading TPV config: {url_or_path}")
            raise e<|MERGE_RESOLUTION|>--- conflicted
+++ resolved
@@ -3,11 +3,8 @@
 import ast
 import functools
 import logging
-<<<<<<< HEAD
 from typing import Dict
-=======
 import re
->>>>>>> cb1cb01c
 
 from . import helpers, util
 from .entities import Entity, GlobalConfig, TPVConfig
@@ -32,21 +29,9 @@
         self.config = TPVConfig(evaluator=self, **tpv_config)
         self.process_entities(self.config)
 
-<<<<<<< HEAD
     def compile_code_block(self, code, as_f_string=False, exec_only=False):
         # interface method, replaced with instance based lru cache in constructor
         pass
-=======
-    def __init__(self, tpv_config: dict):
-        self.compile_code_block = functools.lru_cache(maxsize=None)(self.__compile_code_block)
-        self.global_settings = tpv_config.get('global', {})
-        self.noqa = {'tools': {}, 'users': {}, 'roles': {}, 'destinations': {}}
-        entities = self.load_entities(tpv_config)
-        self.tools = entities.get('tools')
-        self.users = entities.get('users')
-        self.roles = entities.get('roles')
-        self.destinations = entities.get('destinations')
->>>>>>> cb1cb01c
 
     def __compile_code_block(self, code, as_f_string=False, exec_only=False):
         if as_f_string:
@@ -104,10 +89,9 @@
         for key, entity in entities.items():
             entities[key] = self.process_inheritance(entities, entity)
 
-<<<<<<< HEAD
     def validate_entities(self, entities: Dict[str, Entity]) -> dict:
         self.recompute_inheritance(entities)
-=======
+
     def get_noqa_codes(self, entity_comments: list) -> (bool, set[str] | None):
         comments = []
         if entity_comments and len(entity_comments) == 4 and entity_comments[3]:
@@ -128,42 +112,6 @@
             noqa, noqa_codes = self.get_noqa_codes(entity_comments)
             if noqa:
                 noqa_dict[entity_id] = noqa_codes
-
-    def validate_entities(self, entity_class: type, entity_list: dict, noqa_dict: dict) -> dict:
-        # This code relies on dict ordering guarantees provided since python 3.6
-        validated = {}
-        for entity_id, entity_dict in entity_list.items():
-            try:
-                if not entity_dict:
-                    entity_dict = {}
-                entity_dict['id'] = entity_id
-                validated[entity_id] = entity_class.from_dict(self, entity_dict)
-            except Exception:
-                log.exception(f"Could not load entity of type: {entity_class} with data: {entity_dict}")
-                raise
-            self.store_noqa_codes(entity_list, entity_id, noqa_dict)
-        self.recompute_inheritance(validated)
-        return validated
-
-    def load_entities(self, tpv_config: dict) -> dict:
-        validated = {
-            'tools': self.validate_entities(Tool, tpv_config.get('tools', {}), self.noqa['tools']),
-            'users': self.validate_entities(User, tpv_config.get('users', {}), self.noqa['users']),
-            'roles': self.validate_entities(Role, tpv_config.get('roles', {}), self.noqa['roles']),
-            'destinations': self.validate_entities(
-                Destination,
-                tpv_config.get('destinations', {}),
-                self.noqa['destinations'])
-        }
-        return validated
-
-    def inherit_globals(self, globals_other):
-        if globals_other:
-            self.global_settings.update({'default_inherits': globals_other.get('default_inherits')}
-                                        if globals_other.get('default_inherits') else {})
-            self.global_settings['context'] = self.global_settings.get('context') or {}
-            self.global_settings['context'].update(globals_other.get('context') or {})
->>>>>>> cb1cb01c
 
     def process_entities(self, tpv_config: TPVConfig) -> dict:
         self.validate_entities(tpv_config.tools),
